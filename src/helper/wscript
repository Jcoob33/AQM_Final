## -*- Mode: python; py-indent-offset: 4; indent-tabs-mode: nil; coding: utf-8; -*-

def build(bld):
    helper = bld.create_ns3_module('helper', ['internet-stack', 'wifi', 'point-to-point', 'csma', 'olsr', 'nix-vector-routing', 'global-routing', 'onoff', 'packet-sink', 'udp-echo'])
    helper.source = [
        'node-container.cc',
        'net-device-container.cc',
        'wifi-helper.cc',
        'olsr-helper.cc',
        'point-to-point-helper.cc',
        'csma-helper.cc',
        'mobility-helper.cc',
        'ns2-mobility-helper.cc',
        'ipv4-address-helper.cc',
        'ipv4-static-routing-helper.cc',
        'internet-stack-helper.cc',
        'application-container.cc',
        'on-off-helper.cc',
        'packet-sink-helper.cc',
        'packet-socket-helper.cc',
        'ipv4-interface-container.cc',
        'udp-echo-helper.cc',
        'bridge-helper.cc',
        'yans-wifi-helper.cc',
        'v4ping-helper.cc',
        'nqos-wifi-mac-helper.cc',
        'qos-wifi-mac-helper.cc',
        'ipv4-nix-vector-helper.cc',
        'ipv4-global-routing-helper.cc',
        'ipv4-list-routing-helper.cc',
        'ipv4-routing-helper.cc',
<<<<<<< HEAD
        'aodv-helper.cc',
=======
        'mesh-helper.cc',
        'dot11s-installer.cc',
        'flame-installer.cc',
>>>>>>> ab0ebeb3
        'athstats-helper.cc',
        'ipv6-address-helper.cc',
        'ipv6-interface-container.cc',
        'ipv6-static-routing-helper.cc',
        'ipv6-list-routing-helper.cc',
        'ipv6-routing-helper.cc',
        'ping6-helper.cc',
        'flow-monitor-helper.cc',
        ]

    headers = bld.new_task_gen('ns3header')
    headers.module = 'helper'
    headers.source = [
        'node-container.h',
        'net-device-container.h',
        'wifi-helper.h',
        'olsr-helper.h',
        'point-to-point-helper.h',
        'csma-helper.h',
        'mobility-helper.h',
        'ns2-mobility-helper.h',
        'ipv4-address-helper.h',
        'ipv4-static-routing-helper.h',
        'internet-stack-helper.h',
        'application-container.h',
        'on-off-helper.h',
        'packet-sink-helper.h',
        'packet-socket-helper.h',
        'ipv4-interface-container.h',
        'udp-echo-helper.h',
        'bridge-helper.h',
        'yans-wifi-helper.h',
        'v4ping-helper.h',
        'nqos-wifi-mac-helper.h',
        'qos-wifi-mac-helper.h',
        'ipv4-nix-vector-helper.h',
        'ipv4-global-routing-helper.h',
        'ipv4-list-routing-helper.h',
        'ipv4-routing-helper.h',
<<<<<<< HEAD
        'aodv-helper.h',
=======
        'mesh-helper.h',
        'mesh-stack-installer.h',
        'dot11s-installer.h',
        'flame-installer.h',
>>>>>>> ab0ebeb3
        'athstats-helper.h',
        'ipv6-address-helper.h',
        'ipv6-interface-container.h',
        'ipv6-static-routing-helper.h',
        'ipv6-list-routing-helper.h',
        'ipv6-routing-helper.h',
        'ping6-helper.h',
        'flow-monitor-helper.h',
        ]

    env = bld.env_of_name('default')
    if env['ENABLE_EMU']:
        helper.source.extend([
                'emu-helper.cc',
                ])
        headers.source.extend([
                'emu-helper.h',
                ])
    if env['ENABLE_TAP']:
        helper.source.extend([
                'tap-bridge-helper.cc',
                ])
        headers.source.extend([
                'tap-bridge-helper.h',
                ])
<|MERGE_RESOLUTION|>--- conflicted
+++ resolved
@@ -1,7 +1,7 @@
 ## -*- Mode: python; py-indent-offset: 4; indent-tabs-mode: nil; coding: utf-8; -*-
 
 def build(bld):
-    helper = bld.create_ns3_module('helper', ['internet-stack', 'wifi', 'point-to-point', 'csma', 'olsr', 'nix-vector-routing', 'global-routing', 'onoff', 'packet-sink', 'udp-echo'])
+    helper = bld.create_ns3_module('helper', ['internet-stack', 'wifi', 'point-to-point', 'csma', 'olsr', 'global-routing', 'onoff', 'packet-sink', 'udp-echo'])
     helper.source = [
         'node-container.cc',
         'net-device-container.cc',
@@ -25,17 +25,13 @@
         'v4ping-helper.cc',
         'nqos-wifi-mac-helper.cc',
         'qos-wifi-mac-helper.cc',
-        'ipv4-nix-vector-helper.cc',
         'ipv4-global-routing-helper.cc',
         'ipv4-list-routing-helper.cc',
         'ipv4-routing-helper.cc',
-<<<<<<< HEAD
         'aodv-helper.cc',
-=======
         'mesh-helper.cc',
         'dot11s-installer.cc',
         'flame-installer.cc',
->>>>>>> ab0ebeb3
         'athstats-helper.cc',
         'ipv6-address-helper.cc',
         'ipv6-interface-container.cc',
@@ -71,18 +67,14 @@
         'v4ping-helper.h',
         'nqos-wifi-mac-helper.h',
         'qos-wifi-mac-helper.h',
-        'ipv4-nix-vector-helper.h',
         'ipv4-global-routing-helper.h',
         'ipv4-list-routing-helper.h',
         'ipv4-routing-helper.h',
-<<<<<<< HEAD
         'aodv-helper.h',
-=======
         'mesh-helper.h',
         'mesh-stack-installer.h',
-        'dot11s-installer.h',
+        'dot11s-intaller.h',
         'flame-installer.h',
->>>>>>> ab0ebeb3
         'athstats-helper.h',
         'ipv6-address-helper.h',
         'ipv6-interface-container.h',
