## -*- Mode: python; py-indent-offset: 4; indent-tabs-mode: nil; coding: utf-8; -*-

def build(bld):
    helper = bld.create_ns3_module('helper', ['internet-stack', 'wifi', 'point-to-point', 'csma', 'olsr', 'global-routing', 'onoff', 'packet-sink', 'udp-echo'])
    helper.source = [
        'node-container.cc',
        'net-device-container.cc',
        'wifi-helper.cc',
        'olsr-helper.cc',
        'static-multicast-route-helper.cc',
        'point-to-point-helper.cc',
        'csma-helper.cc',
        'mobility-helper.cc',
        'ns2-mobility-helper.cc',
        'ipv4-address-helper.cc',
        'internet-stack-helper.cc',
        'application-container.cc',
        'on-off-helper.cc',
        'packet-sink-helper.cc',
        'packet-socket-helper.cc',
        'ipv4-interface-container.cc',
        'udp-echo-helper.cc',
        'bridge-helper.cc',
<<<<<<< HEAD
        'yans-wifi-phy-helper.cc',
=======
        'v4ping-helper.cc',
>>>>>>> d7fa009d
        ]

    headers = bld.create_obj('ns3header')
    headers.module = 'helper'
    headers.source = [
        'node-container.h',
        'net-device-container.h',
        'wifi-helper.h',
        'olsr-helper.h',
        'static-multicast-route-helper.h',
        'point-to-point-helper.h',
        'csma-helper.h',
        'mobility-helper.h',
        'ns2-mobility-helper.h',
        'ipv4-address-helper.h',
        'internet-stack-helper.h',
        'application-container.h',
        'on-off-helper.h',
        'packet-sink-helper.h',
        'packet-socket-helper.h',
        'ipv4-interface-container.h',
        'udp-echo-helper.h',
        'bridge-helper.h',
<<<<<<< HEAD
        'yans-wifi-phy-helper.h',
        ]
=======
        'v4ping-helper.h',
        ]

    env = bld.env_of_name('default')
    if env['ENABLE_EMU']:
        helper.source.extend([
                'emu-helper.cc',
                ])
        headers.source.extend([
                'emu-helper.h',
                ])
>>>>>>> d7fa009d
<|MERGE_RESOLUTION|>--- conflicted
+++ resolved
@@ -21,11 +21,8 @@
         'ipv4-interface-container.cc',
         'udp-echo-helper.cc',
         'bridge-helper.cc',
-<<<<<<< HEAD
         'yans-wifi-phy-helper.cc',
-=======
         'v4ping-helper.cc',
->>>>>>> d7fa009d
         ]
 
     headers = bld.create_obj('ns3header')
@@ -49,10 +46,7 @@
         'ipv4-interface-container.h',
         'udp-echo-helper.h',
         'bridge-helper.h',
-<<<<<<< HEAD
         'yans-wifi-phy-helper.h',
-        ]
-=======
         'v4ping-helper.h',
         ]
 
@@ -64,4 +58,3 @@
         headers.source.extend([
                 'emu-helper.h',
                 ])
->>>>>>> d7fa009d
