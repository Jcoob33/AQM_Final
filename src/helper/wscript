--- conflicted
+++ resolved
@@ -11,11 +11,8 @@
         'csma-helper.cc',
         'mobility-helper.cc',
         'ns2-mobility-helper.cc',
-<<<<<<< HEAD
         'ipv4-address-helper.cc',
-=======
         'internet-stack-helper.cc',
->>>>>>> 35729f17
         ]
 
     headers = bld.create_obj('ns3header')
@@ -29,9 +26,6 @@
         'csma-helper.h',
         'mobility-helper.h',
         'ns2-mobility-helper.h',
-<<<<<<< HEAD
         'ipv4-address-helper.h',
-=======
         'internet-stack-helper.h',
->>>>>>> 35729f17
         ]