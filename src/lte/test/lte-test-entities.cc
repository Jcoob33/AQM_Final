--- conflicted
+++ resolved
@@ -450,19 +450,14 @@
 LteTestMac::SendTxOpportunity (Time time, uint32_t bytes)
 {
   NS_LOG_FUNCTION (this << time << bytes);
-<<<<<<< HEAD
-  Simulator::Schedule (time, &LteMacSapUser::NotifyTxOpportunity, m_macSapUser, bytes);
+  Simulator::Schedule (time, &LteMacSapUser::NotifyTxOpportunity, m_macSapUser, bytes, 0);
   if (m_txOpportunityMode == RANDOM_MODE)
+  {
+    if (m_txOppTime != Seconds (0))
     {
-      if (m_txOppTime != Seconds (0))
-        {
-          Simulator::Schedule (m_txOppTime, &LteTestMac::SendTxOpportunity, this, m_txOppTime, m_txOppSize);
-        }
+      Simulator::Schedule (m_txOppTime, &LteTestMac::SendTxOpportunity, this, m_txOppTime, m_txOppSize);
     }
-=======
-
-  Simulator::Schedule (time, &LteMacSapUser::NotifyTxOpportunity, m_macSapUser, bytes, 0);
->>>>>>> 94f8db60
+  }
 }
 
 void
