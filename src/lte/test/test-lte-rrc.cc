/* -*-  Mode: C++; c-file-style: "gnu"; indent-tabs-mode:nil; -*- */
/*
 * Copyright (c) 2012 Centre Tecnologic de Telecomunicacions de Catalunya (CTTC)
 *
 * This program is free software; you can redistribute it and/or modify
 * it under the terms of the GNU General Public License version 2 as
 * published by the Free Software Foundation;
 *
 * This program is distributed in the hope that it will be useful,
 * but WITHOUT ANY WARRANTY; without even the implied warranty of
 * MERCHANTABILITY or FITNESS FOR A PARTICULAR PURPOSE.  See the
 * GNU General Public License for more details.
 *
 * You should have received a copy of the GNU General Public License
 * along with this program; if not, write to the Free Software
 * Foundation, Inc., 59 Temple Place, Suite 330, Boston, MA  02111-1307  USA
 *
 * Author: Nicola Baldo <nbaldo@cttc.es>
 */


#include <ns3/core-module.h>
#include <ns3/network-module.h>
#include <ns3/mobility-module.h>
#include <ns3/lte-module.h>


NS_LOG_COMPONENT_DEFINE ("LteRrcTest");

namespace ns3 {

class LteRrcConnectionEstablishmentTestCase : public TestCase
{
public:

  /** 
   * 
   * 
   * \param nUes number of UEs in the test
   * \param tc connection time base value for all UEs in ms
   * \param tConnIncrPerUe additional connection time increment for each UE index (0...nUes-1) in ms
   * \param delayDiscStart expected duration to perform connection establishment in ms
   * 
   */
  LteRrcConnectionEstablishmentTestCase (uint32_t nUes, uint32_t nBearers, uint32_t tc, uint32_t tConnIncrPerUe, uint32_t delayDiscStart, bool useIdealRrc);
  
private:
  static std::string BuildNameString (uint32_t nUes, uint32_t nBearers, uint32_t tc, uint32_t tConnIncrPerUe, uint32_t delayDiscStart, bool useIdealRrc);
  virtual void DoRun (void);
  void Connect (Ptr<NetDevice> ueDevice, Ptr<NetDevice> enbDevice);
  void CheckConnected (Ptr<NetDevice> ueDevice, Ptr<NetDevice> enbDevice);


  uint32_t m_nUes; // number of UEs in the test
  uint32_t m_nBearers; // number of UEs in the test
  uint32_t m_tConnBase;  // connection time base value for all UEs in ms
  uint32_t m_tConnIncrPerUe; // additional connection time increment for each UE index (0...nUes-1) in ms
  uint32_t m_delayConnEnd;  // expected duration to perform connection establishment in ms
  uint32_t m_delayDiscStart;  // delay between connection completed and disconnection request in ms
  uint32_t m_delayDiscEnd; // expected duration to complete disconnection in ms
  bool     m_useIdealRrc;
  Ptr<LteHelper> m_lteHelper;

};


std::string LteRrcConnectionEstablishmentTestCase::BuildNameString (uint32_t nUes, uint32_t nBearers, uint32_t tConnBase, uint32_t tConnIncrPerUe, uint32_t delayDiscStart, bool useIdealRrc)
{
  std::ostringstream oss;
  oss << "nUes=" << nUes 
      << "nBearers=" << nBearers 
      << ", tConnBase=" << tConnBase
      << ", tConnIncrPerUe=" << tConnIncrPerUe
      << ", delayDiscStart=" << delayDiscStart;
  if (useIdealRrc)
    {
      oss << ", ideal RRC";
    }
  else
    {
      oss << ", real RRC";
    }  
  return oss.str ();
}

LteRrcConnectionEstablishmentTestCase::LteRrcConnectionEstablishmentTestCase (uint32_t nUes, uint32_t nBearers, uint32_t tConnBase, uint32_t tConnIncrPerUe, uint32_t delayDiscStart, bool useIdealRrc)
  : TestCase (BuildNameString (nUes, nBearers, tConnBase, tConnIncrPerUe, delayDiscStart, useIdealRrc)),
    m_nUes (nUes),
    m_nBearers (nBearers),
    m_tConnBase (tConnBase),
    m_tConnIncrPerUe (tConnIncrPerUe),
    m_delayConnEnd (140+nUes*8/4), // includes: time to receive system information, time for Random Access (RACH preamble, RAR response), time to send and receive RRC connection request+setup+completed. Value should be slightly higher than T300 in TS 36.331
    m_delayDiscStart (delayDiscStart),
    m_delayDiscEnd (10),
    m_useIdealRrc (useIdealRrc)
{
}

void
LteRrcConnectionEstablishmentTestCase::DoRun ()
{
  // normal code
  
  m_lteHelper = CreateObject<LteHelper> ();
  m_lteHelper->SetAttribute ("UseIdealRrc", BooleanValue (m_useIdealRrc));

  NodeContainer enbNodes;
  enbNodes.Create (1);
  NodeContainer ueNodes;
  ueNodes.Create (m_nUes);

  MobilityHelper mobility;
  mobility.SetMobilityModel ("ns3::ConstantPositionMobilityModel");
  mobility.Install (enbNodes);
  mobility.SetMobilityModel ("ns3::ConstantPositionMobilityModel");
  mobility.Install (ueNodes);

  NetDeviceContainer enbDevs;
  enbDevs = m_lteHelper->InstallEnbDevice (enbNodes);

  NetDeviceContainer ueDevs;
  ueDevs = m_lteHelper->InstallUeDevice (ueNodes);

  // custom code used for testing purposes
  // instead of lteHelper->Attach () and lteHelper->ActivateXxx

  uint32_t i = 0;
  uint32_t tmax = 0;
  for (NetDeviceContainer::Iterator it = ueDevs.Begin (); it != ueDevs.End (); ++it)
    {
      Ptr<NetDevice> ueDevice = *it;
      Ptr<NetDevice> enbDevice = enbDevs.Get (0);      
      Ptr<LteUeNetDevice> ueLteDevice = ueDevice->GetObject<LteUeNetDevice> ();
      Ptr<EpcUeNas> ueNas = ueLteDevice->GetNas ();
      
      uint32_t tc = m_tConnBase + m_tConnIncrPerUe * i; // time connection start
      uint32_t tcc = tc + m_delayConnEnd; // time check connection completed;
      uint32_t td =  tcc + m_delayDiscStart; // time disconnect start
      uint32_t tcd = td + m_delayDiscEnd; // time check disconnection completed
      tmax = std::max (tmax, tcd);
      
      // trick to resolve overloading
      //void (LteHelper::* overloadedAttachFunctionPointer) (Ptr<NetDevice>, Ptr<NetDevice>) = &LteHelper::Attach;      
      //Simulator::Schedule (MilliSeconds (tc), overloadedAttachFunctionPointer, lteHelper, *it, enbDevice);
      Simulator::Schedule (MilliSeconds (tc), &LteRrcConnectionEstablishmentTestCase::Connect, this, ueDevice, enbDevice);

      Simulator::Schedule (MilliSeconds (tcc), &LteRrcConnectionEstablishmentTestCase::CheckConnected, this, *it, enbDevice);

      // disconnection not supported yet

      ++i;
    }


  Simulator::Stop (MilliSeconds (tmax+1));

  Simulator::Run ();

  Simulator::Destroy ();

}

void 
LteRrcConnectionEstablishmentTestCase::Connect (Ptr<NetDevice> ueDevice, Ptr<NetDevice> enbDevice)
{
  m_lteHelper->Attach (ueDevice, enbDevice);

  for (uint32_t b = 0; b < m_nBearers; ++b)
    {
      enum EpsBearer::Qci q = EpsBearer::NGBR_VIDEO_TCP_DEFAULT;
      EpsBearer bearer (q);
      m_lteHelper->ActivateDataRadioBearer (ueDevice, bearer);
    }
}
void 
LteRrcConnectionEstablishmentTestCase::CheckConnected (Ptr<NetDevice> ueDevice, Ptr<NetDevice> enbDevice)
{
  Ptr<LteUeNetDevice> ueLteDevice = ueDevice->GetObject<LteUeNetDevice> ();
  Ptr<LteUeRrc> ueRrc = ueLteDevice->GetRrc ();
  NS_TEST_ASSERT_MSG_EQ (ueRrc->GetState (), LteUeRrc::CONNECTED_NORMALLY, "Wrong LteUeRrc state!");


  Ptr<LteEnbNetDevice> enbLteDevice = enbDevice->GetObject<LteEnbNetDevice> ();
  Ptr<LteEnbRrc> enbRrc = enbLteDevice->GetRrc ();
  uint16_t rnti = ueRrc->GetRnti ();
  Ptr<UeManager> ueManager = enbRrc->GetUeManager (rnti);  
  NS_TEST_ASSERT_MSG_NE (ueManager, 0, "RNTI " << rnti << " not found in eNB");

  NS_TEST_ASSERT_MSG_EQ (ueManager->GetState (), UeManager::CONNECTED_NORMALLY, "Wrong UeManager state!");

  uint16_t ueCellId = ueRrc->GetCellId ();
  uint16_t enbCellId = enbLteDevice->GetCellId ();
  uint16_t ueImsi = ueLteDevice->GetImsi ();
  uint16_t enbImsi = ueManager->GetImsi ();
  uint8_t ueDlBandwidth = ueRrc->GetDlBandwidth ();
  uint8_t enbDlBandwidth = enbLteDevice->GetDlBandwidth ();
  uint8_t ueUlBandwidth = ueRrc->GetUlBandwidth ();
  uint8_t enbUlBandwidth = enbLteDevice->GetUlBandwidth ();
  uint8_t ueDlEarfcn = ueRrc->GetDlEarfcn ();
  uint8_t enbDlEarfcn = enbLteDevice->GetDlEarfcn ();
  uint8_t ueUlEarfcn = ueRrc->GetUlEarfcn ();
  uint8_t enbUlEarfcn = enbLteDevice->GetUlEarfcn ();


  NS_TEST_ASSERT_MSG_EQ (ueCellId, enbCellId, "inconsistent CellId");
  NS_TEST_ASSERT_MSG_EQ (ueImsi, enbImsi, "inconsistent Imsi");
  NS_TEST_ASSERT_MSG_EQ (ueDlBandwidth, enbDlBandwidth, "inconsistent DlBandwidth");
  NS_TEST_ASSERT_MSG_EQ (ueUlBandwidth, enbUlBandwidth, "inconsistent UlBandwidth");
  NS_TEST_ASSERT_MSG_EQ (ueDlEarfcn, enbDlEarfcn, "inconsistent DlEarfcn");
  NS_TEST_ASSERT_MSG_EQ (ueUlEarfcn, enbUlEarfcn, "inconsistent UlEarfcn");

  ObjectMapValue enbDataRadioBearerMapValue;
  ueManager->GetAttribute ("DataRadioBearerMap", enbDataRadioBearerMapValue);
  NS_TEST_ASSERT_MSG_EQ (enbDataRadioBearerMapValue.GetN (), m_nBearers, "wrong num bearers at eNB");  

  ObjectMapValue ueDataRadioBearerMapValue;
  ueRrc->GetAttribute ("DataRadioBearerMap", ueDataRadioBearerMapValue);
  NS_TEST_ASSERT_MSG_EQ (ueDataRadioBearerMapValue.GetN (), m_nBearers, "wrong num bearers at UE"); 

  ObjectMapValue::Iterator enbBearerIt = enbDataRadioBearerMapValue.Begin ();
  ObjectMapValue::Iterator ueBearerIt = ueDataRadioBearerMapValue.Begin ();
  while (enbBearerIt != enbDataRadioBearerMapValue.End () &&
         ueBearerIt != ueDataRadioBearerMapValue.End ())
    {
      Ptr<LteDataRadioBearerInfo> enbDrbInfo = enbBearerIt->second->GetObject<LteDataRadioBearerInfo> ();
      Ptr<LteDataRadioBearerInfo> ueDrbInfo = ueBearerIt->second->GetObject<LteDataRadioBearerInfo> ();
      //NS_TEST_ASSERT_MSG_EQ (enbDrbInfo->m_epsBearer, ueDrbInfo->m_epsBearer, "epsBearer differs");
      NS_TEST_ASSERT_MSG_EQ ((uint32_t) enbDrbInfo->m_epsBearerIdentity, (uint32_t) ueDrbInfo->m_epsBearerIdentity, "epsBearerIdentity differs");
      NS_TEST_ASSERT_MSG_EQ ((uint32_t) enbDrbInfo->m_drbIdentity, (uint32_t) ueDrbInfo->m_drbIdentity, "drbIdentity differs");
      //NS_TEST_ASSERT_MSG_EQ (enbDrbInfo->m_rlcConfig, ueDrbInfo->m_rlcConfig, "rlcConfig differs");
      NS_TEST_ASSERT_MSG_EQ ((uint32_t) enbDrbInfo->m_logicalChannelIdentity, (uint32_t) ueDrbInfo->m_logicalChannelIdentity, "logicalChannelIdentity differs");
      //NS_TEST_ASSERT_MSG_EQ (enbDrbInfo->m_logicalChannelConfig, ueDrbInfo->m_logicalChannelConfig, "logicalChannelConfig differs");
 
      ++enbBearerIt;
      ++ueBearerIt;
    }
  NS_ASSERT_MSG (enbBearerIt == enbDataRadioBearerMapValue.End (), "too many bearers at eNB");
  NS_ASSERT_MSG (ueBearerIt == ueDataRadioBearerMapValue.End (), "too many bearers at UE");
  
}



class LteRrcTestSuite : public TestSuite
{
public:
  LteRrcTestSuite ();
};


LteRrcTestSuite::LteRrcTestSuite ()
  : TestSuite ("lte-rrc", SYSTEM)
{
  NS_LOG_FUNCTION (this);
  for (uint32_t useIdealRrc = 0; useIdealRrc <= 1; ++useIdealRrc)
    {
                                                          //         <----- all times in ms ----------------->
                                                          // nUes, nBearers, tConnBase, tConnIncrPerUe, delayDiscStart, useIdealRrc
      AddTestCase (new LteRrcConnectionEstablishmentTestCase (  1,        0,         0,              0,             1, useIdealRrc));
      AddTestCase (new LteRrcConnectionEstablishmentTestCase (  1,        0,       100,              0,             1, useIdealRrc));
      AddTestCase (new LteRrcConnectionEstablishmentTestCase (  1,        1,         0,              0,             1, useIdealRrc));
      AddTestCase (new LteRrcConnectionEstablishmentTestCase (  1,        1,       100,              0,             1, useIdealRrc));
      AddTestCase (new LteRrcConnectionEstablishmentTestCase (  1,        2,         0,              0,             1, useIdealRrc));
      AddTestCase (new LteRrcConnectionEstablishmentTestCase (  1,        2,       100,              0,             1, useIdealRrc));
      AddTestCase (new LteRrcConnectionEstablishmentTestCase (  2,        0,        20,              0,             1, useIdealRrc));
      AddTestCase (new LteRrcConnectionEstablishmentTestCase (  2,        0,        20,             10,             1, useIdealRrc));
      AddTestCase (new LteRrcConnectionEstablishmentTestCase (  2,        0,        20,            100,             1, useIdealRrc));
      AddTestCase (new LteRrcConnectionEstablishmentTestCase (  2,        1,        20,              0,             1, useIdealRrc));
      AddTestCase (new LteRrcConnectionEstablishmentTestCase (  2,        1,        20,             10,             1, useIdealRrc));
      AddTestCase (new LteRrcConnectionEstablishmentTestCase (  2,        1,        20,            100,             1, useIdealRrc));
      AddTestCase (new LteRrcConnectionEstablishmentTestCase (  2,        2,        20,              0,             1, useIdealRrc));
      AddTestCase (new LteRrcConnectionEstablishmentTestCase (  2,        2,        20,             10,             1, useIdealRrc));
      AddTestCase (new LteRrcConnectionEstablishmentTestCase (  2,        2,        20,            100,             1, useIdealRrc));
      AddTestCase (new LteRrcConnectionEstablishmentTestCase (  3,        0,        20,              0,             1, useIdealRrc));
      AddTestCase (new LteRrcConnectionEstablishmentTestCase (  4,        0,        20,              0,             1, useIdealRrc));
      AddTestCase (new LteRrcConnectionEstablishmentTestCase (  4,        0,        20,            300,             1, useIdealRrc));
      AddTestCase (new LteRrcConnectionEstablishmentTestCase ( 20,        0,        10,              1,             1, useIdealRrc));
      AddTestCase (new LteRrcConnectionEstablishmentTestCase ( 50,        0,         0,              0,             1, useIdealRrc));
<<<<<<< HEAD
  // // time consuming tests with a lot of UEs
  // AddTestCase (new LteRrcConnectionEstablishmentTestCase (100,        0,        10,              0,             1));
  // AddTestCase (new LteRrcConnectionEstablishmentTestCase (100,        0,        10,              1,             1));
  // AddTestCase (new LteRrcConnectionEstablishmentTestCase (200,        0,        10,              0,             1));
  // AddTestCase (new LteRrcConnectionEstablishmentTestCase (200,        0,        10,              1,             1));
=======

      // // time consuming tests with a lot of UEs
      // AddTestCase (new LteRrcConnectionEstablishmentTestCase (100,        0,        10,              0,             1, useIdealRrc));
      // AddTestCase (new LteRrcConnectionEstablishmentTestCase (100,        0,        10,              1,             1, useIdealRrc));
      // AddTestCase (new LteRrcConnectionEstablishmentTestCase (200,        0,        10,              0,             1, useIdealRrc));
      // AddTestCase (new LteRrcConnectionEstablishmentTestCase (200,        0,        10,              1,             1, useIdealRrc));
    }
>>>>>>> c4cdda19

    }
}

static LteRrcTestSuite g_lteRrcTestSuiteInstance;



} // namespace ns3<|MERGE_RESOLUTION|>--- conflicted
+++ resolved
@@ -276,13 +276,6 @@
       AddTestCase (new LteRrcConnectionEstablishmentTestCase (  4,        0,        20,            300,             1, useIdealRrc));
       AddTestCase (new LteRrcConnectionEstablishmentTestCase ( 20,        0,        10,              1,             1, useIdealRrc));
       AddTestCase (new LteRrcConnectionEstablishmentTestCase ( 50,        0,         0,              0,             1, useIdealRrc));
-<<<<<<< HEAD
-  // // time consuming tests with a lot of UEs
-  // AddTestCase (new LteRrcConnectionEstablishmentTestCase (100,        0,        10,              0,             1));
-  // AddTestCase (new LteRrcConnectionEstablishmentTestCase (100,        0,        10,              1,             1));
-  // AddTestCase (new LteRrcConnectionEstablishmentTestCase (200,        0,        10,              0,             1));
-  // AddTestCase (new LteRrcConnectionEstablishmentTestCase (200,        0,        10,              1,             1));
-=======
 
       // // time consuming tests with a lot of UEs
       // AddTestCase (new LteRrcConnectionEstablishmentTestCase (100,        0,        10,              0,             1, useIdealRrc));
@@ -290,7 +283,6 @@
       // AddTestCase (new LteRrcConnectionEstablishmentTestCase (200,        0,        10,              0,             1, useIdealRrc));
       // AddTestCase (new LteRrcConnectionEstablishmentTestCase (200,        0,        10,              1,             1, useIdealRrc));
     }
->>>>>>> c4cdda19
 
     }
 }
