--- conflicted
+++ resolved
@@ -49,13 +49,9 @@
         'model/pf-ff-mac-scheduler.cc',
         'model/epc-gtpu-header.cc',
         'model/epc-gtpu-l5-protocol.cc',
-<<<<<<< HEAD
         'model/epc-gtpu-tunnel-endpoint.cc',
-=======
-        'model/epc-gtpu-tunnel.cc',
         'model/lte-tft.cc',
         'model/eps-tft-classifier.cc',
->>>>>>> f8082c21
         ]
 
     module_test = bld.create_ns3_module_test_library('lte')
