--- conflicted
+++ resolved
@@ -963,29 +963,6 @@
                    'void', 
                    [param('std::ostream &', 'os')], 
                    is_static=True)
-<<<<<<< HEAD
-=======
-    ## wifi-helper.h: ns3::NetDeviceContainer ns3::WifiHelper::Install(ns3::Ptr<ns3::Node> node) const [member function]
-    cls.add_method('Install', 
-                   'ns3::NetDeviceContainer', 
-                   [param('ns3::Ptr< ns3::Node >', 'node')], 
-                   is_const=True)
-    ## wifi-helper.h: ns3::NetDeviceContainer ns3::WifiHelper::Install(ns3::Ptr<ns3::Node> node, ns3::Ptr<ns3::WifiChannel> channel) const [member function]
-    cls.add_method('Install', 
-                   'ns3::NetDeviceContainer', 
-                   [param('ns3::Ptr< ns3::Node >', 'node'), param('ns3::Ptr< ns3::WifiChannel >', 'channel')], 
-                   is_const=True)
-    ## wifi-helper.h: ns3::NetDeviceContainer ns3::WifiHelper::Install(ns3::NodeContainer const & c) const [member function]
-    cls.add_method('Install', 
-                   'ns3::NetDeviceContainer', 
-                   [param('ns3::NodeContainer const &', 'c')], 
-                   is_const=True)
-    ## wifi-helper.h: ns3::NetDeviceContainer ns3::WifiHelper::Install(ns3::NodeContainer const & c, ns3::Ptr<ns3::WifiChannel> channel) const [member function]
-    cls.add_method('Install', 
-                   'ns3::NetDeviceContainer', 
-                   [param('ns3::NodeContainer const &', 'c'), param('ns3::Ptr< ns3::WifiChannel >', 'channel')], 
-                   is_const=True)
->>>>>>> d7fa009d
     return
 
 def register_functions(root_module):
