--- conflicted
+++ resolved
@@ -317,11 +317,7 @@
     ## may be smaller than the set of all modules, in case a new
     ## ns3 module is being developed which wasn't scanned yet.
     scanned_modules = []
-<<<<<<< HEAD
-    for filename in os.listdir(bindgen.path.abspath()):
-=======
     for filename in os.listdir(bld.m_curdirnode.abspath()):
->>>>>>> cfa12b46
         m = re.match(r"^ns3_module_(.+)\.py$", filename)
         if m is None:
             continue
@@ -364,11 +360,7 @@
         pymod = bld.create_obj('cpp', 'shlib', 'pyext')
         pymod.source = ['ns3module.cc', 'ns3module_helpers.cc']
         pymod.includes = '.'
-<<<<<<< HEAD
-        for module in scanned_modules
-=======
         for module in scanned_modules:
->>>>>>> cfa12b46
             pymod.source.append("ns3_module_%s.cc" % module)
         pymod.target = 'ns3/_ns3'
         pymod.name = 'ns3module'
